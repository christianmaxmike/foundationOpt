import torch

import torch.nn as nn

from torch.nn import functional as F

# from xformers.components.attention import LocalAttention
# from torchtune.modules import RotaryPositionalEmbeddings

class RMSNorm(torch.nn.Module):
    def __init__(self, dim: int, eps: float = 1e-6):
        """
        Initialize the RMSNorm normalization layer.

        Args:
            dim (int): The dimension of the input tensor.
            eps (float, optional): A small value added to the denominator for numerical stability. Default is 1e-6.

        Attributes:
            eps (float): A small value added to the denominator for numerical stability.
            weight (nn.Parameter): Learnable scaling parameter.

        """
        super().__init__()
        self.eps = eps
        self.weight = nn.Parameter(torch.ones(dim))

    def _norm(self, x):
        """
        Apply the RMSNorm normalization to the input tensor.

        Args:
            x (torch.Tensor): The input tensor.

        Returns:
            torch.Tensor: The normalized tensor.

        """
        return x * torch.rsqrt(x.pow(2).mean(-1, keepdim=True) + self.eps)

    def forward(self, x):
        """
        Forward pass through the RMSNorm layer.

        Args:
            x (torch.Tensor): The input tensor.

        Returns:
            torch.Tensor: The output tensor after applying RMSNorm.

        """
        output = self._norm(x.float()).type_as(x)
        return output * self.weight


class MultiAttentionHead(nn.Module):

    def __init__(
        self,
        embedding_size,
        num_heads,
        dropout=0.2,
        sliding_attention=False,
        casual=True,
    ):
        super(MultiAttentionHead, self).__init__()

        # key, query, value projections for all heads, but in a batch
        self.c_attn = nn.Linear(embedding_size, 3 * embedding_size, bias=False)

        # output projection
        self.c_proj = nn.Linear(embedding_size, embedding_size, bias=False)
        self.casual = casual
        self.dropout_rate = dropout
        self.dropout = nn.Dropout(dropout)
        self.attn_dropout = nn.Dropout(dropout)
        self.resid_dropout = nn.Dropout(dropout)
        self.embedding_size = embedding_size
        self.n_head = num_heads
        # self.query_embedding = RotaryPositionalEmbeddings(int(embedding_size / num_heads))
        # self.key_embedding = RotaryPositionalEmbeddings(int(embedding_size / num_heads))

        self.sliding_attention = sliding_attention

        # if sliding_attention:
        #     self.sliding_attn = LocalAttention(
        #         window_size=99,
        #         causal=self.casual,
        #         dropout=dropout,
        # )

        self.flash = hasattr(torch.nn.functional, 'scaled_dot_product_attention')
        if not self.flash:
            print("WARNING: using slow attention. Flash Attention requires PyTorch >= 2.0")
            self.register_buffer('tril_mask', torch.tril(torch.ones(embedding_size, embedding_size)))

    def forward(self, x):

        B, T, C = x.size()  # batch size, sequence length, embedding dimensionality
        q, k, v = self.c_attn(x).split(self.embedding_size, dim=2)

        k = k.view(B, T, self.n_head, C // self.n_head)
        q = q.view(B, T, self.n_head, C // self.n_head)
        v = v.view(B, T, self.n_head, C // self.n_head)

<<<<<<< HEAD
        #q = self.query_embedding(q)
        #k = self.key_embedding(k)
=======
        # q = self.query_embedding(q)
        # k = self.key_embedding(k)
>>>>>>> fafed779

        k = k.transpose(1, 2)  # (B, nh, T, hs)
        q = q.transpose(1, 2)  # (B, nh, T, hs)
        v = v.transpose(1, 2)  # (B, nh, T, hs)


        #k = k.reshape(B * self.n_head, T, C // self.n_head)

        if self.sliding_attention:
            k = k.reshape(B * self.n_head, T, C // self.n_head)
            q = q.reshape(B * self.n_head, T, C // self.n_head)
            v = v.reshape(B * self.n_head, T, C // self.n_head)

        if self.sliding_attention:
            output = self.sliding_attn(q, k, v)
        else:
            if self.flash:
                output = torch.nn.functional.scaled_dot_product_attention(
                    q,
                    k,
                    v,
                    attn_mask=None,
                    dropout_p=self.dropout_rate if self.training else 0,
                    is_causal=self.casual,
                )

            else:
                out = (q @ k.transpose(-2, -1)) * (1.0 / (k.size(-1) ** -0.5))
                #att = att.masked_fill(self.bias[:, :, :T, :T] == 0, float('-inf'))
                #out = F.softmax(out, dim=-1)
                out = F.sigmoid(out)
                output = self.attn_dropout(out)

        if self.sliding_attention:
            output = output.view(B, self.n_head, T, C // self.n_head).transpose(1, 2).reshape(B, T, C)
        else:
            output = output.transpose(1, 2).contiguous().view(B, T, C)
        # output projection
        y = self.resid_dropout(self.c_proj(output))
        return y


class FeedForward(nn.Module):
    def __init__(self, embedding_size, dropout=0.2):
        super(FeedForward, self).__init__()

        self.w1 = nn.Linear(embedding_size, embedding_size, bias=False)
        self.w2 = nn.Linear(embedding_size, embedding_size, bias=False)
        self.w3 = nn.Linear(embedding_size, embedding_size, bias=False)
        self.dropout = nn.Dropout(dropout)

    def forward(self, x) -> torch.Tensor:
        return self.dropout(self.w2(nn.functional.silu(self.w1(x)) * self.w3(x)))
        #return self.dropout(self.w2(nn.functional.sigmoid(self.w1(x)) * self.w3(x)))


class AttentionBlock(nn.Module):
    def __init__(self, embedding_size, num_heads, dropout):
        super(AttentionBlock, self).__init__()

        self.multi_head_attention = MultiAttentionHead(embedding_size, num_heads, dropout)
        self.feed_forward = FeedForward(embedding_size, dropout)
        self.norm1 = RMSNorm(embedding_size)
        self.norm2 = RMSNorm(embedding_size)

    def forward(self, x):

        x = x + self.multi_head_attention(self.norm1(x))
        x = x + self.feed_forward(self.norm2(x))

        return x


class TabFound(nn.Module):

    def __init__(
        self,
        input_features: int,
        mean_embedding_value: int = 64,
        nr_blocks:int = 3,
        nr_heads:int = 4,
        dropout: float = 0.2,
        nr_hyperparameters: int = 32,
        **kwargs,
    ):

        super(TabFound, self).__init__()

        self.input_features = input_features
        self.mean_embedding_value = mean_embedding_value
        self.input_layer = nn.Linear(input_features, self.mean_embedding_value)
        self.norm_f = RMSNorm(self.mean_embedding_value)
        self.ln_head = nn.Linear(self.mean_embedding_value, nr_hyperparameters)
        self.kwargs = kwargs

        self.attention_blocks = nn.ModuleList(
            [
                AttentionBlock(self.mean_embedding_value, nr_heads, dropout)
                for _ in range(nr_blocks)
            ]
        )

    def forward(self, x):

        x = self.input_layer(x)
        for att_block in self.attention_blocks:
            x = att_block(x)

        x = self.norm_f(x)
        matrix = self.ln_head(x)

        # Apply sigmoid here to bound outputs in [0, 1]
        matrix = torch.sigmoid(matrix)

        return matrix<|MERGE_RESOLUTION|>--- conflicted
+++ resolved
@@ -103,13 +103,8 @@
         q = q.view(B, T, self.n_head, C // self.n_head)
         v = v.view(B, T, self.n_head, C // self.n_head)
 
-<<<<<<< HEAD
         #q = self.query_embedding(q)
         #k = self.key_embedding(k)
-=======
-        # q = self.query_embedding(q)
-        # k = self.key_embedding(k)
->>>>>>> fafed779
 
         k = k.transpose(1, 2)  # (B, nh, T, hs)
         q = q.transpose(1, 2)  # (B, nh, T, hs)
