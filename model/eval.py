--- conflicted
+++ resolved
@@ -6,97 +6,10 @@
 import pandas as pd
 import torch
 import matplotlib.pyplot as plt
-<<<<<<< HEAD
-from generation.SineCosGenerator import SineGaussianBuilder
-from generation.SimpleTrig_1D import rec_fnc, obj, eval_x
-from dill import load
-import os 
-from pathlib import Path
-import numpy as np
-from tqdm import tqdm
-=======
 import json
->>>>>>> fafed779
 
 from architecture import TabFound
 
-<<<<<<< HEAD
-if __name__ == "__main__":
-    #os.path.append(str(Path(__file__).parent))
-    with open("models_0.dill", 'rb') as file:
-        models = load(file)
-
-    model_idx = range(5)
-
-    fig, axes = plt.subplots(5,1, figsize=(10, 20))
-    for model_idx in tqdm(range(5)):
-        
-        gt  = models[model_idx]
-        #fig, ax = plt.subplots()
-        
-        ax = axes[model_idx]
-        x_rec, y_rec = rec_fnc(gt)
-        ax.scatter(x_rec, y_rec, c="black", s=3)
-
-        #builder  = SineGaussianBuilder(model[0], model[1], model[2], model[3], model[4])
-        #builder.plot_fnc(ax)
-
-        model = TabFound(
-            input_features=2,
-            mean_embedding_value=64,
-            nr_blocks=8,
-            nr_heads=4,
-            dropout=0.2,
-            nr_hyperparameters=2,
-        )
-
-        model.load_state_dict(torch.load("output_250227/trial_1/best_model.pt"))
-
-
-        initial_x = [1]
-        initial_x = pd.DataFrame(initial_x)
-        #initial_y = obj(initial_x, fnc_list[0])
-        # initial_y = builder.build_fnc(initial_x)
-        initial_y = eval_x(initial_x, gt)
-        #print ("init y", initial_y.values)
-
-        initial_x = initial_x.values
-        initial_x = torch.tensor(initial_x, dtype=torch.float32)
-        initial_y = torch.tensor(initial_y.values, dtype=torch.float32)
-
-        #print ("initx", initial_x.shape)
-        #print ("inity", initial_y.shape)
-
-        initial_x = initial_x.unsqueeze(0)
-        initial_y = initial_y.unsqueeze(0) # .unsqueeze(0)
-
-        x_values = torch.cat([initial_x, initial_y], dim=2)
-
-        model.eval()
-        with torch.no_grad():
-            for i in tqdm(range(25)):
-                y_pred = model(x_values)
-                new_x = y_pred[0, i, 0]
-
-                new_x = new_x.cpu().detach().numpy()
-                new_x = np.expand_dims(new_x, axis=0)
-                new_x = pd.DataFrame(new_x)
-                new_y = eval_x(new_x.values, gt)
-                # new_y = builder.build_fnc(new_x.values)
-                new_x = new_x.values
-                new_x = torch.tensor(new_x, dtype=torch.float32)
-                new_y = torch.tensor(new_y, dtype=torch.float32)
-                new_x = new_x.unsqueeze(0)
-                new_y = new_y.unsqueeze(0) # .unsqueeze(0)
-                new_x = torch.cat([new_x, new_y], dim=2)
-                x_values = torch.cat([x_values, new_x], dim=1)
-
-        indices = torch.arange(0, x_values.shape[1])
-        ax.scatter(x_values[0, :, 0], x_values[0, :, 1], c=indices, cmap="Reds", label="Predictions", s=50)
-    plt.savefig("output.png")
-    plt.tight_layout()
-    print("Plot saved as output.png")
-=======
 class OneDBenchmark:
     def __init__(self, choice, transform_input=True, device="cpu"):
         self.function = self._get_function(choice)
@@ -265,4 +178,86 @@
     # Save the final output plot to the results directory
     output_plot_path = output_dir / f"{func}_{model_path}.png"
     plt.savefig(str(output_plot_path))
->>>>>>> fafed779
+
+
+
+
+# import math
+# import os
+# from pathlib import Path
+
+# import numpy as np
+# import pandas as pd
+# import torch
+# import matplotlib.pyplot as plt
+# from generation.SineCosGenerator import SineGaussianBuilder
+# from dill import load
+# import os 
+# from pathlib import Path
+# import numpy as np
+
+
+# if __name__ == "__main__":
+#     #os.path.append(str(Path(__file__).parent))
+#     with open("models_1.dill", 'rb') as file:
+#         models = load(file)
+#     model  = models[1]
+#     builder  = SineGaussianBuilder(model[0], model[1], model[2], model[3], model[4])
+#     fig, ax = plt.subplots()
+#     builder.plot_fnc(ax)
+
+#     model = TabFound(
+#         input_features=2,
+#         nr_blocks=6,
+#         nr_heads=4,
+#         dropout=0.2,
+#         nr_hyperparameters=2,
+#     )
+
+#     model.load_state_dict(torch.load("best_model.pt"))
+
+
+#     initial_x = [1]
+#     initial_x = pd.DataFrame(initial_x)
+#     #initial_y = obj(initial_x, fnc_list[0])
+#     initial_y = builder.build_fnc(initial_x)
+#     #print ("init y", initial_y.values)
+
+#     initial_x = initial_x.values
+#     initial_x = torch.tensor(initial_x, dtype=torch.float32)
+#     initial_y = torch.tensor(initial_y.values, dtype=torch.float32)
+
+#     #print ("initx", initial_x.shape)
+#     #print ("inity", initial_y.shape)
+
+#     initial_x = initial_x.unsqueeze(0)
+#     initial_y = initial_y.unsqueeze(0)# .unsqueeze(0)
+
+#     x_values = torch.cat([initial_x, initial_y], dim=2)
+
+#     model.eval()
+#     with torch.no_grad():
+#         for i in range(100):
+#             y_pred = model(x_values)
+#             # print(x_values)
+#             new_x = y_pred[0, i, 0]
+
+#             # print(new_x)
+#             new_x = new_x.cpu().detach().numpy()
+#             new_x = np.expand_dims(new_x, axis=0)
+#             new_x = pd.DataFrame(new_x)
+#             #new_y = obj(new_x, fnc_list[0])
+#             new_y = builder.build_fnc(new_x.values)
+#             new_x = new_x.values
+#             new_x = torch.tensor(new_x, dtype=torch.float32)
+#             new_y = torch.tensor(new_y, dtype=torch.float32)
+#             new_x = new_x.unsqueeze(0)
+#             new_y = new_y.unsqueeze(0) # .unsqueeze(0)
+#             new_x = torch.cat([new_x, new_y], dim=2)
+#             x_values = torch.cat([x_values, new_x], dim=1)
+
+#     # print(x_values)
+#     indices = torch.arange(0, x_values.shape[1])
+#     ax.scatter(x_values[0, :, 0], x_values[0, :, 1], c=indices, cmap='Blues', label="Predictions", s=5)
+#     plt.savefig("output.png")
+#     #plt.show()