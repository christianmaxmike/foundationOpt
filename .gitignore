# Byte-compiled / optimized / DLL files
__pycache__/
*.py[cod]
*$py.class

# C extensions
*.so

# Distribution / packaging
.Python
build/
develop-eggs/
dist/
downloads/
eggs/
.eggs/
lib/
lib64/
parts/
sdist/
var/
wheels/
share/python-wheels/
*.egg-info/
.installed.cfg
*.egg
MANIFEST

# PyInstaller
#  Usually these files are written by a python script from a template
#  before PyInstaller builds the exe, so as to inject date/other infos into it.
*.manifest
*.spec

# Installer logs
pip-log.txt
pip-delete-this-directory.txt

# Unit test / coverage reports
htmlcov/
.tox/
.nox/
.coverage
.coverage.*
.cache
nosetests.xml
coverage.xml
*.cover
*.py,cover
.hypothesis/
.pytest_cache/
cover/

# Translations
*.mo
*.pot

# Django stuff:
*.log
local_settings.py
db.sqlite3
db.sqlite3-journal

# Flask stuff:
instance/
.webassets-cache

# Scrapy stuff:
.scrapy

# Sphinx documentation
docs/_build/

# PyBuilder
.pybuilder/
target/

# Jupyter Notebook
.ipynb_checkpoints

# IPython
profile_default/
ipython_config.py

# pyenv
#   For a library or package, you might want to ignore these files since the code is
#   intended to run in multiple environments; otherwise, check them in:
# .python-version

# pipenv
#   According to pypa/pipenv#598, it is recommended to include Pipfile.lock in version control.
#   However, in case of collaboration, if having platform-specific dependencies or dependencies
#   having no cross-platform support, pipenv may install dependencies that don't work, or not
#   install all needed dependencies.
#Pipfile.lock

# UV
#   Similar to Pipfile.lock, it is generally recommended to include uv.lock in version control.
#   This is especially recommended for binary packages to ensure reproducibility, and is more
#   commonly ignored for libraries.
#uv.lock

# poetry
#   Similar to Pipfile.lock, it is generally recommended to include poetry.lock in version control.
#   This is especially recommended for binary packages to ensure reproducibility, and is more
#   commonly ignored for libraries.
#   https://python-poetry.org/docs/basic-usage/#commit-your-poetrylock-file-to-version-control
#poetry.lock

# pdm
#   Similar to Pipfile.lock, it is generally recommended to include pdm.lock in version control.
#pdm.lock
#   pdm stores project-wide configurations in .pdm.toml, but it is recommended to not include it
#   in version control.
#   https://pdm.fming.dev/latest/usage/project/#working-with-version-control
.pdm.toml
.pdm-python
.pdm-build/

# PEP 582; used by e.g. github.com/David-OConnor/pyflow and github.com/pdm-project/pdm
__pypackages__/

# Celery stuff
celerybeat-schedule
celerybeat.pid

# SageMath parsed files
*.sage.py

# Environments
.env
.venv
env/
venv/
ENV/
env.bak/
venv.bak/

# Spyder project settings
.spyderproject
.spyproject

# Rope project settings
.ropeproject

# mkdocs documentation
/site

# mypy
.mypy_cache/
.dmypy.json
dmypy.json

# Pyre type checker
.pyre/

# pytype static type analyzer
.pytype/

# Cython debug symbols
cython_debug/

# PyCharm
#  JetBrains specific template is maintained in a separate JetBrains.gitignore that can
#  be found at https://github.com/github/gitignore/blob/main/Global/JetBrains.gitignore
#  and can be added to the global gitignore or merged into this file.  For a more nuclear
#  option (not recommended) you can uncomment the following to ignore the entire idea folder.
#.idea/

# PyPI configuration file
.pypirc


# custom
output*/
*.npz
*.dill
*.txt
<<<<<<< HEAD
datasets/
*.png
/wandb

/checkpoints/
=======

checkpoints/
data_viz/
eval_results/
wandb/
>>>>>>> fafed779
<|MERGE_RESOLUTION|>--- conflicted
+++ resolved
@@ -176,16 +176,17 @@
 *.npz
 *.dill
 *.txt
-<<<<<<< HEAD
 datasets/
 *.png
 /wandb
-
-/checkpoints/
-=======
 
 checkpoints/
 data_viz/
 eval_results/
 wandb/
->>>>>>> fafed779
+
+checkpoints/
+data_viz/
+eval_results/
+wandb/
+/checkpoints/